def print_sum(a, b):
    """Print the sum of two integers."""
    print(a + b)


<<<<<<< HEAD
def difference(a, b):
    """Return the absolute difference between two integers."""
    return a - b if a > b else b - a


def multipy(a, b):
    """Return the product of two integers."""
    return a * b

=======
def sum_three(int1, int2, int3):
    """Return the sum of three integers."""
    return int1 + int2 + int3


>>>>>>> 40b53ef0

def main():
    print("test 1")
    print("test 2")
    print("test 3")
    print("test 4")
    print("test 5")
    print("test 6")
    print("test 7")
    print("test 8")
    print("test 7")
    print("test 9")
    print("test 10")
    print_sum(2, 3)
<<<<<<< HEAD
    print(difference(5, 3))
    print(multipy(2, 3))
=======
    int1 = 1
    int2 = 2
    int3 = 3
    print(sum_three(int1, int2, int3))

>>>>>>> 40b53ef0


if __name__ == "__main__":
    main()<|MERGE_RESOLUTION|>--- conflicted
+++ resolved
@@ -1,25 +1,6 @@
 def print_sum(a, b):
     """Print the sum of two integers."""
     print(a + b)
-
-
-<<<<<<< HEAD
-def difference(a, b):
-    """Return the absolute difference between two integers."""
-    return a - b if a > b else b - a
-
-
-def multipy(a, b):
-    """Return the product of two integers."""
-    return a * b
-
-=======
-def sum_three(int1, int2, int3):
-    """Return the sum of three integers."""
-    return int1 + int2 + int3
-
-
->>>>>>> 40b53ef0
 
 def main():
     print("test 1")
@@ -34,17 +15,6 @@
     print("test 9")
     print("test 10")
     print_sum(2, 3)
-<<<<<<< HEAD
-    print(difference(5, 3))
-    print(multipy(2, 3))
-=======
-    int1 = 1
-    int2 = 2
-    int3 = 3
-    print(sum_three(int1, int2, int3))
-
->>>>>>> 40b53ef0
-
 
 if __name__ == "__main__":
     main()